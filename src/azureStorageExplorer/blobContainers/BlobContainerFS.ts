/*---------------------------------------------------------------------------------------------
 *  Copyright (c) Microsoft Corporation. All rights reserved.
 *  Licensed under the MIT License. See License.txt in the project root for license information.
 *--------------------------------------------------------------------------------------------*/

import * as azureStorage from "azure-storage";
import * as mime from "mime";
import * as path from 'path';
import * as vscode from 'vscode';
import { AzExtTreeItem, callWithTelemetryAndErrorHandling, IActionContext, parseError } from "vscode-azureextensionui";
import { ext } from "../../extensionVariables";
import { getFileSystemError } from "../getFileSystemError";
import { parseUri } from "../parseUri";
import { showRenameError } from "../showRenameError";
import { BlobContainerTreeItem, IBlobContainerCreateChildContext } from './blobContainerNode';
import { BlobDirectoryTreeItem } from "./BlobDirectoryTreeItem";
import { BlobTreeItem } from './blobNode';

export type EntryTreeItem = BlobTreeItem | BlobDirectoryTreeItem | BlobContainerTreeItem;

export class BlobContainerFS implements vscode.FileSystemProvider {
    private _blobContainerString: string = 'Blob Containers';

    private _emitter: vscode.EventEmitter<vscode.FileChangeEvent[]> = new vscode.EventEmitter<vscode.FileChangeEvent[]>();
    readonly onDidChangeFile: vscode.Event<vscode.FileChangeEvent[]> = this._emitter.event;

    watch(_uri: vscode.Uri, _options: { recursive: boolean; excludes: string[]; }): vscode.Disposable {
        throw new Error("Method not implemented.");
    }

    async stat(uri: vscode.Uri): Promise<vscode.FileStat> {
        return await callWithTelemetryAndErrorHandling('blob.stat', async (context) => {
<<<<<<< HEAD
=======
            context.telemetry.suppressIfSuccessful = true;
            if (this._virtualDirCreatedUri.has(uri.path)) {
                return { type: vscode.FileType.Directory, ctime: 0, mtime: 0, size: 0 };
            }

>>>>>>> a9255350
            let entry: EntryTreeItem = await this.lookup(uri, context);

            if (entry instanceof BlobDirectoryTreeItem || entry instanceof BlobContainerTreeItem) {
                // creation and modification times as well as size of tree item are intentionally set to 0 for now
                return { type: vscode.FileType.Directory, ctime: 0, mtime: 0, size: 0 };
            } else {
                // creation and modification times as well as size of tree item are intentionally set to 0 for now
                return { type: vscode.FileType.File, ctime: 0, mtime: 0, size: 0 };
            }
            // tslint:disable-next-line: strict-boolean-expressions
        }) || { type: vscode.FileType.Unknown, ctime: 0, mtime: 0, size: 0 };
    }

    async readDirectory(uri: vscode.Uri): Promise<[string, vscode.FileType][]> {
        return await callWithTelemetryAndErrorHandling('blob.readDirectory', async (context) => {
<<<<<<< HEAD
            let ti = await this.lookupAsDirectory(uri, context);
            await ti.refresh();
            let children: AzExtTreeItem[] = await ti.getCachedChildren(context);

            let result: [string, vscode.FileType][] = [];
            for (const child of children) {
                if (child instanceof BlobTreeItem) {
                    result.push([path.basename(child.label), vscode.FileType.File]);
                } else if (child instanceof BlobDirectoryTreeItem) {
                    result.push([child.label, vscode.FileType.Directory]);
=======
            context.telemetry.suppressIfSuccessful = true;
            let parsedUri = parseUri(uri, this._blobContainerString);

            let blobContainer: BlobContainerTreeItem = await this.getRoot(uri, context);
            const blobService = blobContainer.root.createBlobService();

            let listBlobResult: azureStorage.BlobService.ListBlobsResult;
            let listDirectoryResult: azureStorage.BlobService.ListBlobDirectoriesResult;

            try {
                listBlobResult = await this.listAllChildBlob(blobService, parsedUri.rootName, parsedUri.dirPath);
                listDirectoryResult = await this.listAllChildDirectory(blobService, parsedUri.rootName, parsedUri.dirPath);
            } catch (error) {
                let pe = parseError(error);
                if (pe.errorType === "ContainerNotFound") {
                    throw getFileSystemError(uri, context, vscode.FileSystemError.FileNotFound);
>>>>>>> a9255350
                }
            }

            return result;
            // tslint:disable-next-line: strict-boolean-expressions
        }) || [];
    }

    async createDirectory(uri: vscode.Uri): Promise<void> {
        await callWithTelemetryAndErrorHandling('blob.createDirectory', async (context) => {
            context.errorHandling.rethrow = true;
            let ti = await this.lookup(uri, context, true);

            if (ti instanceof BlobTreeItem) {
                throw getFileSystemError(uri, context, vscode.FileSystemError.FileNotADirectory);
            }

            let parsedUri = parseUri(uri, this._blobContainerString);
            let tiParsedUri = parseUri(ti.fullId, this._blobContainerString);

            let matches = parsedUri.filePath.match(`^${this.regexEscape(tiParsedUri.filePath)}\/?([^\/^]+)\/?(.*?)$`);
            while (!!matches) {
                ti = <BlobDirectoryTreeItem>await ti.createChild(<IBlobContainerCreateChildContext>{ ...context, childType: 'azureBlobDirectory', childName: matches[1] });
                matches = matches[2].match("^([^\/]+)\/?(.*?)$");
            }
            return ti;
        });
    }

    private regexEscape(s: string): string {
        return s.replace(/[-\/\\^$*+?.()|[\]{}]/g, '\\$&');
    }

    async readFile(uri: vscode.Uri): Promise<Uint8Array> {
        return await callWithTelemetryAndErrorHandling('blob.readFile', async (context) => {
            context.telemetry.suppressIfSuccessful = true;
            context.errorHandling.rethrow = true;
            context.errorHandling.suppressDisplay = true;

            let parsedUri = parseUri(uri, this._blobContainerString);

            let blobContainer: BlobContainerTreeItem = await this.getRoot(uri, context);
            let blobService: azureStorage.BlobService = blobContainer.root.createBlobService();

            let result: string;
            try {
                result = await new Promise<string>((resolve, reject) => {
                    blobService.getBlobToText(parsedUri.rootName, parsedUri.filePath, (error?: Error, text?: string) => {
                        if (!!error) {
                            reject(error);
                        } else {
                            resolve(text);
                        }
                    });
                });
            } catch (error) {
                let pe = parseError(error);
                if (pe.errorType === 'BlobNotFound') {
                    throw getFileSystemError(uri, context, vscode.FileSystemError.FileNotFound);
                }
                throw error;
            }

            // tslint:disable-next-line: strict-boolean-expressions
            return Buffer.from(result || '');
            // tslint:disable-next-line: strict-boolean-expressions
        }) || Buffer.from('');
    }

    async writeFile(uri: vscode.Uri, content: Uint8Array, options: { create: boolean; overwrite: boolean; }): Promise<void> {
        return await callWithTelemetryAndErrorHandling('blob.writeFile', async (context) => {
            if (!options.create && !options.overwrite) {
                throw getFileSystemError(uri, context, vscode.FileSystemError.NoPermissions);
            }

            let parsedUri = parseUri(uri, this._blobContainerString);
            let blobContainer: BlobContainerTreeItem = await this.getRoot(uri, context);

            const blobService = blobContainer.root.createBlobService();
            let blobResultChild = await new Promise<azureStorage.BlobService.BlobResult>((resolve, reject) => {
                blobService.doesBlobExist(parsedUri.rootName, parsedUri.filePath, (error?: Error, result?: azureStorage.BlobService.BlobResult) => {
                    if (!!error) {
                        reject(error);
                    } else {
                        resolve(result);
                    }
                });
            });

            if (!blobResultChild.exists && !options.create) {
                throw getFileSystemError(uri, context, vscode.FileSystemError.FileNotFound);
            } else if (blobResultChild.exists && !options.overwrite) {
                throw getFileSystemError(uri, context, vscode.FileSystemError.FileExists);
            } else {
                await vscode.window.withProgress({ location: vscode.ProgressLocation.Notification }, async (progress) => {
                    if (blobResultChild.exists) {
                        progress.report({ message: `Saving blob ${parsedUri.filePath}` });
                        await new Promise<void>((resolve, reject) => {
                            let contentType: string | null = mime.getType(parsedUri.filePath);
                            let temp: string | undefined = contentType === null ? undefined : contentType;
                            blobService.createBlockBlobFromText(parsedUri.rootName, parsedUri.filePath, content.toString(), { contentSettings: { contentType: temp } }, (error?: Error) => {
                                if (!!error) {
                                    reject(error);
                                } else {
                                    resolve();
                                }
                            });
                        });
                    } else {
                        progress.report({ message: `Creating blob ${parsedUri.filePath}` });
                        let parent = parsedUri.parentDirPath;
                        if (parent.endsWith('/')) {
                            parent = parent.substring(0, parent.length - 1);
                        }

                        let dir = await this.lookupAsDirectory(path.posix.join(parsedUri.rootPath, parent), context);
                        await dir.createChild(<IBlobContainerCreateChildContext>{ ...context, childType: 'azureBlob', childName: parsedUri.filePath });
                    }
                });
            }
        });
    }

    // tslint:disable-next-line: no-reserved-keywords
    async delete(uri: vscode.Uri, options: { recursive: boolean; }): Promise<void> {
        return await callWithTelemetryAndErrorHandling('blob.delete', async (context) => {
            context.errorHandling.suppressDisplay = true;

            if (!options.recursive) {
                throw new Error('Do not support non recursive deletion of folders or files.');
            }

            let ti = await this.lookup(uri, context);
            if (ti instanceof BlobTreeItem) {
                context.errorHandling.rethrow = true;
            }
            await ti.deleteTreeItem(context);
        });
    }

    async rename(oldUri: vscode.Uri, newUri: vscode.Uri, _options: { overwrite: boolean; }): Promise<void> {
        return await callWithTelemetryAndErrorHandling('blob.rename', async (context) => {
            showRenameError(oldUri, newUri, this._blobContainerString, context);
        });
    }

    private async lookupAsDirectory(uri: vscode.Uri | string, context: IActionContext): Promise<BlobDirectoryTreeItem | BlobContainerTreeItem> {
        let ti = await this.lookup(uri, context);
        if (ti instanceof BlobDirectoryTreeItem || ti instanceof BlobContainerTreeItem) {
            return ti;
        } else {
            // tslint:disable-next-line: no-multiline-string
            throw RangeError(`Unexpected entry.`);
        }
    }

    private async lookup(uri: vscode.Uri | string, context: IActionContext, endSearchEarly?: boolean): Promise<EntryTreeItem> {
        let parsedUri = parseUri(uri, this._blobContainerString);

        let ti: EntryTreeItem = await this.getRoot(uri, context);
        if (parsedUri.filePath === '') {
            return ti;
        }

        let pathToLook = parsedUri.filePath.split('/');
        for (const childName of pathToLook) {
            if (ti instanceof BlobTreeItem) {
                if (endSearchEarly) {
                    return ti;
                }
                throw getFileSystemError(uri, context, vscode.FileSystemError.FileNotFound);
            }

            let children: AzExtTreeItem[] = await ti.getCachedChildren(context);
            let child = children.find(element => path.basename(element.label) === childName);
            if (!child) {
                if (endSearchEarly) {
                    return ti;
                }
                throw getFileSystemError(uri, context, vscode.FileSystemError.FileNotFound);
            }

            if (child instanceof BlobTreeItem || child instanceof BlobDirectoryTreeItem) {
                ti = child;
            } else {
                throw new RangeError(`Unexpected entry ${child.label}`);
            }
<<<<<<< HEAD
=======
            context.telemetry.suppressAll = true;
            throw getFileSystemError(uri, context, vscode.FileSystemError.FileNotFound);
>>>>>>> a9255350
        }

        return ti;
    }

    private async getRoot(uri: vscode.Uri | string, context: IActionContext): Promise<BlobContainerTreeItem> {
        let rootPath = parseUri(uri, this._blobContainerString).rootPath;
        let root = await ext.tree.findTreeItem(rootPath, context);
        if (!root) {
            throw getFileSystemError(uri, context, vscode.FileSystemError.FileNotFound);
        } else if (root instanceof BlobContainerTreeItem) {
            return root;
        } else {
            throw new RangeError(`Unexpected entry ${root.constructor.name}.`);
        }
    }
}<|MERGE_RESOLUTION|>--- conflicted
+++ resolved
@@ -30,14 +30,7 @@
 
     async stat(uri: vscode.Uri): Promise<vscode.FileStat> {
         return await callWithTelemetryAndErrorHandling('blob.stat', async (context) => {
-<<<<<<< HEAD
-=======
             context.telemetry.suppressIfSuccessful = true;
-            if (this._virtualDirCreatedUri.has(uri.path)) {
-                return { type: vscode.FileType.Directory, ctime: 0, mtime: 0, size: 0 };
-            }
-
->>>>>>> a9255350
             let entry: EntryTreeItem = await this.lookup(uri, context);
 
             if (entry instanceof BlobDirectoryTreeItem || entry instanceof BlobContainerTreeItem) {
@@ -53,7 +46,7 @@
 
     async readDirectory(uri: vscode.Uri): Promise<[string, vscode.FileType][]> {
         return await callWithTelemetryAndErrorHandling('blob.readDirectory', async (context) => {
-<<<<<<< HEAD
+            context.telemetry.suppressIfSuccessful = true;
             let ti = await this.lookupAsDirectory(uri, context);
             await ti.refresh();
             let children: AzExtTreeItem[] = await ti.getCachedChildren(context);
@@ -64,24 +57,6 @@
                     result.push([path.basename(child.label), vscode.FileType.File]);
                 } else if (child instanceof BlobDirectoryTreeItem) {
                     result.push([child.label, vscode.FileType.Directory]);
-=======
-            context.telemetry.suppressIfSuccessful = true;
-            let parsedUri = parseUri(uri, this._blobContainerString);
-
-            let blobContainer: BlobContainerTreeItem = await this.getRoot(uri, context);
-            const blobService = blobContainer.root.createBlobService();
-
-            let listBlobResult: azureStorage.BlobService.ListBlobsResult;
-            let listDirectoryResult: azureStorage.BlobService.ListBlobDirectoriesResult;
-
-            try {
-                listBlobResult = await this.listAllChildBlob(blobService, parsedUri.rootName, parsedUri.dirPath);
-                listDirectoryResult = await this.listAllChildDirectory(blobService, parsedUri.rootName, parsedUri.dirPath);
-            } catch (error) {
-                let pe = parseError(error);
-                if (pe.errorType === "ContainerNotFound") {
-                    throw getFileSystemError(uri, context, vscode.FileSystemError.FileNotFound);
->>>>>>> a9255350
                 }
             }
 
@@ -269,11 +244,6 @@
             } else {
                 throw new RangeError(`Unexpected entry ${child.label}`);
             }
-<<<<<<< HEAD
-=======
-            context.telemetry.suppressAll = true;
-            throw getFileSystemError(uri, context, vscode.FileSystemError.FileNotFound);
->>>>>>> a9255350
         }
 
         return ti;
