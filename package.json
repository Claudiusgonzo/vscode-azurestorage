{
    "name": "vscode-azurestorage",
    "displayName": "Azure Storage",
    "description": "Manage your Azure Storage accounts including Blob Containers, File Shares, Tables and Queues",
    "version": "0.9.1-alpha",
    "publisher": "ms-azuretools",
    "aiKey": "AIF-d9b70cd4-b9f9-4d70-929b-a071c400b217",
    "engines": {
        "vscode": "^1.40.0"
    },
    "repository": {
        "type": "git",
        "url": "https://github.com/Microsoft/vscode-azurestorage"
    },
    "galleryBanner": {
        "color": "#0072c6",
        "theme": "dark"
    },
    "homepage": "https://github.com/Microsoft/vscode-azurestorage/blob/master/README.md",
    "license": "SEE LICENSE IN LICENSE.md",
    "categories": [
        "Azure"
    ],
    "keywords": [
        "Azure",
        "Blob Containers",
        "File Share",
        "Storage Account",
        "Static website"
    ],
    "preview": true,
    "activationEvents": [
        "onView:azureStorage",
        "onFileSystem:azurestorage",
        "onCommand:azureStorage.openInFileExplorer",
        "onCommand:azureStorage.deployStaticWebsite",
        "onCommand:azureStorage.configureStaticWebsite",
        "onCommand:azureStorage.disableStaticWebsite",
        "onCommand:azureStorage.refresh",
        "onCommand:azureStorage.browseStaticWebsite",
        "onCommand:azureStorage.openInPortal",
        "onCommand:azureStorage.selectSubscriptions",
        "onCommand:azureStorage.copyUrl",
        "onCommand:azureStorage.openBlobContainer",
        "onCommand:azureStorage.openTable",
        "onCommand:azureStorage.openFileShare",
        "onCommand:azureStorage.openQueue",
        "onCommand:azureStorage.openStorageAccount",
        "onCommand:azureStorage.copyPrimaryKey",
        "onCommand:azureStorage.copyConnectionString",
        "onCommand:azureStorage.createBlobContainer",
        "onCommand:azureStorage.deleteBlobContainer",
        "onCommand:azureStorage.createBlockBlob",
        "onCommand:azureStorage.uploadFile",
        "onCommand:azureStorage.deleteBlob",
        "onCommand:azureStorage.downloadBlob",
        "onCommand:azureStorage.createFileShare",
        "onCommand:azureStorage.deleteFileShare",
        "onCommand:azureStorage.deleteStorageAccount",
        "onCommand:azureStorage.createDirectory",
        "onCommand:azureStorage.deleteDirectory",
        "onCommand:azureStorage.createFile",
        "onCommand:azureStorage.createGpv2Account",
        "onCommand:azureStorage.createGpv2AccountAdvanced",
        "onCommand:azureStorage.deleteFile",
        "onCommand:azureStorage.createDirectory",
        "onCommand:azureStorage.createSubdirectory",
        "onCommand:azureStorage.createTable",
        "onCommand:azureStorage.deleteTable",
        "onCommand:azureStorage.createQueue",
        "onCommand:azureStorage.deleteQueue",
        "onCommand:azureStorage.uploadToAzureStorage",
        "onCommand:azureStorage.attachStorageAccount",
        "onCommand:azureStorage.detachStorageAccount",
        "onCommand:azureStorage.startBlobEmulator",
        "onCommand:azureStorage.startQueueEmulator"
    ],
    "main": "main",
    "icon": "resources/storageAccount.png",
    "contributes": {
        "viewsContainers": {
            "activitybar": [
                {
                    "id": "azure",
                    "title": "Azure",
                    "icon": "resources/azure.svg"
                }
            ]
        },
        "views": {
            "azure": [
                {
                    "id": "azureStorage",
                    "name": "Storage",
                    "when": "config.azureStorage.showExplorer == true"
                }
            ]
        },
        "commands": [
            {
                "command": "azureStorage.openInFileExplorer",
                "title": "Open in File Explorer...",
                "icon": {
                    "light": "resources/light/openInFileExplorer.svg",
                    "dark": "resources/dark/openInFileExplorer.svg"
                },
                "category": "Azure Storage"
            },
            {
                "command": "azureStorage.refresh",
                "title": "Refresh",
                "icon": {
                    "light": "resources/light/refresh.svg",
                    "dark": "resources/dark/refresh.svg"
                },
                "category": "Azure Storage"
            },
            {
                "command": "azureStorage.openInPortal",
                "title": "Open in Portal",
                "category": "Azure Storage"
            },
            {
                "command": "azureStorage.configureStaticWebsite",
                "title": "Configure Static Website...",
                "category": "Azure Storage"
            },
            {
                "command": "azureStorage.disableStaticWebsite",
                "title": "Disable Static Website",
                "category": "Azure Storage"
            },
            {
                "command": "azureStorage.browseStaticWebsite",
                "title": "Browse Static Website",
                "category": "Azure Storage"
            },
            {
                "command": "azureStorage.selectSubscriptions",
                "title": "Select Subscriptions...",
                "icon": {
                    "light": "resources/light/filter.svg",
                    "dark": "resources/dark/filter.svg"
                },
                "category": "Azure Storage"
            },
            {
                "command": "azureStorage.deployStaticWebsite",
                "title": "Deploy to Static Website via Azure Storage...",
                "category": "Azure Storage",
                "icon": {
                    "light": "resources/light/Deploy.svg",
                    "dark": "resources/dark/Deploy.svg"
                }
            },
            {
                "command": "azureStorage.copyUrl",
                "title": "Copy URL",
                "category": "Azure Storage"
            },
            {
                "command": "azureStorage.openBlobContainer",
                "title": "Open in Storage Explorer",
                "category": "Azure Storage"
            },
            {
                "command": "azureStorage.openTable",
                "title": "Open in Storage Explorer",
                "category": "Azure Storage"
            },
            {
                "command": "azureStorage.openFileShare",
                "title": "Open in Storage Explorer",
                "category": "Azure Storage"
            },
            {
                "command": "azureStorage.openQueue",
                "title": "Open in Storage Explorer",
                "category": "Azure Storage"
            },
            {
                "command": "azureStorage.openStorageAccount",
                "title": "Open in Storage Explorer",
                "category": "Azure Storage"
            },
            {
                "command": "azureStorage.copyPrimaryKey",
                "title": "Copy Primary Key",
                "category": "Azure Storage"
            },
            {
                "command": "azureStorage.copyConnectionString",
                "title": "Copy Connection String",
                "category": "Azure Storage"
            },
            {
                "command": "azureStorage.createBlobContainer",
                "title": "Create Blob Container...",
                "category": "Azure Storage"
            },
            {
                "command": "azureStorage.deleteBlobContainer",
                "title": "Delete Blob Container...",
                "category": "Azure Storage"
            },
            {
                "command": "azureStorage.createBlockBlob",
                "title": "Create Empty Blob...",
                "category": "Azure Storage"
            },
            {
                "command": "azureStorage.uploadFile",
                "title": "Upload File...",
                "category": "Azure Storage"
            },
            {
                "command": "azureStorage.deleteBlob",
                "title": "Delete...",
                "category": "Azure Storage"
            },
            {
                "command": "azureStorage.downloadBlob",
                "title": "Download...",
                "category": "Azure Storage"
            },
            {
                "command": "azureStorage.createFileShare",
                "title": "Create File Share...",
                "category": "Azure Storage"
            },
            {
                "command": "azureStorage.deleteFileShare",
                "title": "Delete File Share...",
                "category": "Azure Storage"
            },
            {
                "command": "azureStorage.deleteStorageAccount",
                "title": "Delete Storage Account...",
                "category": "Azure Storage"
            },
            {
                "command": "azureStorage.createDirectory",
                "title": "Create Directory...",
                "category": "Azure Storage"
            },
            {
                "command": "azureStorage.createSubdirectory",
                "title": "Create Subdirectory...",
                "category": "Azure Storage"
            },
            {
                "command": "azureStorage.deleteDirectory",
                "title": "Delete...",
                "category": "Azure Storage"
            },
            {
                "command": "azureStorage.createFile",
                "title": "Create Empty File...",
                "category": "Azure Storage"
            },
            {
                "command": "azureStorage.createGpv2Account",
                "title": "Create Storage Account...",
                "category": "Azure Storage",
                "icon": {
                    "light": "resources/light/createStorageAccount.svg",
                    "dark": "resources/dark/createStorageAccount.svg"
                }
            },
            {
                "command": "azureStorage.createGpv2AccountAdvanced",
                "title": "Create Storage Account... (Advanced)",
                "category": "Azure Storage"
            },
            {
                "command": "azureStorage.deleteFile",
                "title": "Delete...",
                "category": "Azure Storage"
            },
            {
                "command": "azureStorage.createTable",
                "title": "Create Table...",
                "category": "Azure Storage"
            },
            {
                "command": "azureStorage.deleteTable",
                "title": "Delete Table...",
                "category": "Azure Storage"
            },
            {
                "command": "azureStorage.createQueue",
                "title": "Create Queue...",
                "category": "Azure Storage"
            },
            {
                "command": "azureStorage.deleteQueue",
                "title": "Delete Queue...",
                "category": "Azure Storage"
            },
            {
                "command": "azureStorage.uploadToAzureStorage",
                "title": "Upload to Azure Storage...",
                "category": "Azure Storage"
            },
            {
                "command": "azureStorage.attachStorageAccount",
                "title": "Attach Storage Account...",
                "category": "Azure Storage",
                "icon": {
                    "light": "resources/light/Connect.svg",
                    "dark": "resources/dark/Connect.svg"
                }
            },
            {
                "command": "azureStorage.detachStorageAccount",
                "title": "Detach Storage Account",
                "category": "Azure Storage"
            },
            {
                "command": "azureStorage.startBlobEmulator",
                "title": "Start Blob Emulator",
                "category": "Azure Storage"
            },
            {
                "command": "azureStorage.startQueueEmulator",
                "title": "Start Queue Emulator",
                "category": "Azure Storage"
            }
        ],
        "menus": {
            "view/title": [
                {
                    "command": "azureStorage.createGpv2Account",
                    "when": "view == azureStorage",
                    "group": "navigation@1"
                },
                {
                    "command": "azureStorage.deployStaticWebsite",
                    "when": "view == azureStorage",
                    "group": "navigation@2"
                },
                {
                    "command": "azureStorage.attachStorageAccount",
                    "when": "view == azureStorage",
                    "group": "navigation@3"
                },
                {
                    "command": "azureStorage.refresh",
                    "when": "view == azureStorage",
                    "group": "navigation@99"
                }
            ],
            "explorer/context": [
                {
                    "command": "azureStorage.deployStaticWebsite",
                    "when": "explorerResourceIsFolder == true",
                    "group": "zzz_azuretools_deploy@3"
                },
                {
                    "command": "azureStorage.uploadToAzureStorage",
                    "when": "isFileSystemResource == true",
                    "group": "zzzz_azurestorage@1"
                }
            ],
            "view/item/context": [
                {
                    "$comment": "========= azureSubscription =========",
                    "command": "azureStorage.selectSubscriptions",
                    "when": "view == azureStorage && viewItem == azureextensionui.azureSubscription",
                    "group": "inline"
                },
                {
                    "command": "azureStorage.refresh",
                    "when": "view == azureStorage && viewItem == azureextensionui.azureSubscription",
                    "group": "9_refresh"
                },
                {
                    "$comment": "========= azureStorageAccount =========",
                    "command": "azureStorage.openStorageAccount",
                    "when": "view == azureStorage && viewItem == azureStorageAccount",
                    "group": "navigation@1"
                },
                {
                    "command": "azureStorage.openInPortal",
                    "when": "view == azureStorage && viewItem == azureStorageAccount",
                    "group": "navigation@2"
                },
                {
                    "command": "azureStorage.openInFileExplorer",
                    "when": "view == azureStorage && viewItem == azureFileShare || viewItem == azureBlobContainer",
                    "group": "navigation@3"
                },
                {
                    "command": "azureStorage.openInFileExplorer",
                    "when": "view == azureStorage && viewItem == azureFileShare || viewItem == azureBlobContainer",
                    "group": "inline"
                },
                {
                    "command": "azureStorage.copyConnectionString",
                    "when": "view == azureStorage && viewItem =~ /azureStorageAccount/",
                    "group": "5_cutcopypaste@1"
                },
                {
                    "command": "azureStorage.copyPrimaryKey",
                    "when": "view == azureStorage && viewItem == azureStorageAccount",
                    "group": "5_cutcopypaste@2"
                },
                {
                    "command": "azureStorage.browseStaticWebsite",
                    "when": "view == azureStorage && viewItem == azureStorageAccount",
                    "group": "6_staticwebsites@1"
                },
                {
                    "command": "azureStorage.deployStaticWebsite",
                    "when": "view == azureStorage && viewItem == azureStorageAccount",
                    "group": "6_staticwebsites@2"
                },
                {
                    "command": "azureStorage.configureStaticWebsite",
                    "when": "view == azureStorage && viewItem == azureStorageAccount",
                    "group": "6_staticwebsites@3"
                },
                {
                    "command": "azureStorage.disableStaticWebsite",
                    "when": "view == azureStorage && viewItem == azureStorageAccount",
                    "group": "6_staticwebsites@4"
                },
                {
                    "command": "azureStorage.refresh",
                    "when": "view == azureStorage && viewItem == azureStorageAccount",
                    "group": "9_refresh"
                },
                {
                    "$comment": "========= azureBlobContainerGroup =========",
                    "command": "azureStorage.createBlobContainer",
                    "when": "view == azureStorage && viewItem == azureBlobContainerGroup",
                    "group": "2_create"
                },
                {
                    "command": "azureStorage.refresh",
                    "when": "view == azureStorage && viewItem == azureBlobContainerGroup",
                    "group": "9_refresh"
                },
                {
                    "$comment": "========= azureBlobContainer =========",
                    "command": "azureStorage.openBlobContainer",
                    "when": "view == azureStorage && viewItem == azureBlobContainer",
                    "group": "navigation@1"
                },
                {
                    "command": "azureStorage.createBlockBlob",
                    "when": "view == azureStorage && viewItem == azureBlobContainer",
                    "group": "2_create@1"
                },
                {
                    "command": "azureStorage.uploadFile",
                    "when": "view == azureStorage && viewItem == azureBlobContainer",
                    "group": "2_create@2"
                },
                {
                    "command": "azureStorage.copyUrl",
                    "when": "view == azureStorage && viewItem == azureBlobContainer",
                    "group": "5_cutcopypaste"
                },
                {
                    "command": "azureStorage.browseStaticWebsite",
                    "when": "view == azureStorage && viewItem == azureBlobContainer",
                    "group": "6_staticwebsites@1"
                },
                {
                    "command": "azureStorage.deployStaticWebsite",
                    "when": "view == azureStorage && viewItem == azureBlobContainer",
                    "group": "6_staticwebsites@2"
                },
                {
                    "command": "azureStorage.configureStaticWebsite",
                    "when": "view == azureStorage && viewItem == azureBlobContainer",
                    "group": "6_staticwebsites@3"
                },
                {
                    "command": "azureStorage.disableStaticWebsite",
                    "when": "view == azureStorage && viewItem == azureBlobContainer",
                    "group": "6_staticwebsites@4"
                },
                {
                    "command": "azureStorage.deleteBlobContainer",
                    "when": "view == azureStorage && viewItem == azureBlobContainer",
                    "group": "7_modification"
                },
                {
                    "command": "azureStorage.refresh",
                    "when": "view == azureStorage && viewItem == azureBlobContainer",
                    "group": "9_refresh"
                },
                {
                    "$comment": "========= azureBlob =========",
                    "command": "azureStorage.deleteBlob",
                    "when": "view == azureStorage && viewItem == azureBlob"
                },
                {
                    "command": "azureStorage.downloadBlob",
                    "when": "view == azureStorage && viewItem == azureBlob",
                    "group": "3_download"
                },
                {
                    "command": "azureStorage.copyUrl",
                    "when": "view == azureStorage && viewItem == azureBlob",
                    "group": "5_cutcopypaste"
                },
                {
                    "$comment": "========= azureFileShareGroup =========",
                    "command": "azureStorage.createFileShare",
                    "when": "view == azureStorage && viewItem == azureFileShareGroup",
                    "group": "2_create"
                },
                {
                    "command": "azureStorage.refresh",
                    "when": "view == azureStorage && viewItem == azureFileShareGroup",
                    "group": "9_refresh"
                },
                {
                    "$comment": "========= azureFileShare =========",
                    "command": "azureStorage.openFileShare",
                    "when": "view == azureStorage && viewItem == azureFileShare",
                    "group": "navigation@1"
                },
                {
                    "command": "azureStorage.createFile",
                    "when": "view == azureStorage && viewItem == azureFileShare",
                    "group": "2_create@1"
                },
                {
                    "command": "azureStorage.createDirectory",
                    "when": "view == azureStorage && viewItem == azureFileShare",
                    "group": "2_create@2"
                },
                {
                    "command": "azureStorage.uploadFile",
                    "when": "view == azureStorage && viewItem == azureFileShare",
                    "group": "2_create@3"
                },
                {
                    "command": "azureStorage.createGpv2Account",
                    "when": "view == azureStorage && viewItem == azureextensionui.azureSubscription",
                    "group": "2_create@3"
                },
                {
                    "command": "azureStorage.createGpv2AccountAdvanced",
                    "when": "view == azureStorage && viewItem == azureextensionui.azureSubscription",
                    "group": "2_create@4"
                },
                {
                    "command": "azureStorage.copyUrl",
                    "when": "view == azureStorage && viewItem == azureFileShare",
                    "group": "5_cutcopypaste"
                },
                {
                    "command": "azureStorage.deleteFileShare",
                    "when": "view == azureStorage && viewItem == azureFileShare",
                    "group": "7_modification"
                },
                {
                    "command": "azureStorage.deleteStorageAccount",
                    "when": "view == azureStorage && viewItem == azureStorageAccount",
                    "group": "7_modification"
                },
                {
                    "command": "azureStorage.refresh",
                    "when": "view == azureStorage && viewItem == azureFileShare",
                    "group": "9_refresh"
                },
                {
                    "$comment": "========= azureFile =========",
                    "command": "azureStorage.copyUrl",
                    "when": "view == azureStorage && viewItem == azureFile",
                    "group": "5_cutcopypaste"
                },
                {
                    "command": "azureStorage.deleteFile",
                    "when": "view == azureStorage && viewItem == azureFile",
                    "group": "7_modification"
                },
                {
                    "$comment": "========= azureFileShareDirectory =========",
                    "command": "azureStorage.createFile",
                    "when": "view == azureStorage && viewItem == azureFileShareDirectory",
                    "group": "2_create@1"
                },
                {
                    "command": "azureStorage.createSubdirectory",
                    "when": "view == azureStorage && viewItem == azureFileShareDirectory",
                    "group": "2_create@2"
                },
                {
                    "command": "azureStorage.copyUrl",
                    "when": "view == azureStorage && viewItem == azureFileShareDirectory",
                    "group": "5_cutcopypaste"
                },
                {
                    "command": "azureStorage.deleteDirectory",
                    "when": "view == azureStorage && viewItem == azureFileShareDirectory",
                    "group": "7_modification"
                },
                {
                    "command": "azureStorage.refresh",
                    "when": "view == azureStorage && viewItem == azureFileShareDirectory",
                    "group": "9_refresh"
                },
                {
                    "$comment": "========= azureQueueGroup =========",
                    "command": "azureStorage.createQueue",
                    "when": "view == azureStorage && viewItem == azureQueueGroup",
                    "group": "2_create"
                },
                {
                    "command": "azureStorage.refresh",
                    "when": "view == azureStorage && viewItem == azureQueueGroup",
                    "group": "9_refresh"
                },
                {
                    "$comment": "========= azureQueue =========",
                    "command": "azureStorage.openQueue",
                    "when": "view == azureStorage && viewItem == azureQueue",
                    "group": "navigation@1"
                },
                {
                    "command": "azureStorage.deleteQueue",
                    "when": "view == azureStorage && viewItem == azureQueue",
                    "group": "7_modification"
                },
                {
                    "$comment": "========= azureTableGroup =========",
                    "command": "azureStorage.createTable",
                    "when": "view == azureStorage && viewItem == azureTableGroup",
                    "group": "2_create"
                },
                {
                    "command": "azureStorage.refresh",
                    "when": "view == azureStorage && viewItem == azureTableGroup",
                    "group": "9_refresh"
                },
                {
                    "$comment": "========= azureTable =========",
                    "command": "azureStorage.openTable",
                    "when": "view == azureStorage && viewItem == azureTable",
                    "group": "navigation@1"
                },
                {
                    "command": "azureStorage.deleteTable",
                    "when": "view == azureStorage && viewItem == azureTable",
                    "group": "7_modification"
                },
                {
                    "command": "azureStorage.attachStorageAccount",
                    "when": "view == azureStorage && viewItem == attachedStorageAccounts",
                    "group": "2_create"
                },
                {
                    "command": "azureStorage.detachStorageAccount",
                    "when": "view == azureStorage && viewItem == azureStorageAccount-attached",
                    "group": "7_modification"
                },
                {
                    "command": "azureStorage.refresh",
                    "when": "view == azureStorage && viewItem == attachedStorageAccounts",
                    "group": "9_refresh"
                }
            ],
            "commandPalette": [
                {
                    "command": "azureStorage.selectSubscriptions",
                    "when": "never"
                },
                {
                    "command": "azureStorage.copyUrl",
                    "when": "never"
                },
                {
                    "command": "azureStorage.openBlobContainer",
                    "when": "never"
                },
                {
                    "command": "azureStorage.createBlockBlob",
                    "when": "never"
                },
                {
                    "command": "azureStorage.uploadFile",
                    "when": "never"
                },
                {
                    "command": "azureStorage.deleteBlob",
                    "when": "never"
                },
                {
                    "command": "azureStorage.downloadBlob",
                    "when": "never"
                },
                {
                    "command": "azureStorage.openTable",
                    "when": "never"
                },
                {
                    "command": "azureStorage.openFileShare",
                    "when": "never"
                },
                {
                    "command": "azureStorage.createDirectory",
                    "when": "never"
                },
                {
                    "command": "azureStorage.createSubdirectory",
                    "when": "never"
                },
                {
                    "command": "azureStorage.deleteDirectory",
                    "when": "never"
                },
                {
                    "command": "azureStorage.createFile",
                    "when": "never"
                },
                {
                    "command": "azureStorage.deleteFile",
                    "when": "never"
                },
                {
                    "command": "azureStorage.openQueue",
                    "when": "never"
                },
                {
                    "command": "azureStorage.startBlobEmulator",
                    "when": "never"
                },
                {
                    "command": "azureStorage.startQueueEmulator",
                    "when": "never"
                }
            ]
        },
        "keybindings": [
            {
                "command": "workbench.view.extension.azure",
                "key": "ctrl+shift+a",
                "mac": "cmd+shift+a"
            }
        ],
        "configuration": {
            "title": "Azure Storage Accounts",
            "properties": {
                "azureStorage.showExplorer": {
                    "type": "boolean",
                    "default": true,
                    "description": "Show or hide the Azure Storage Explorer"
                },
                "azureStorage.storageExplorerLocation": {
                    "type": "string",
                    "default": "/Applications/Microsoft Azure Storage Explorer.app",
                    "description": "[Mac only] Set to \"Path/To/Microsoft Azure Storage Explorer.app\" to the location of Storage Explorer. Default is \"/Applications/Microsoft Azure Storage Explorer.app\"."
                },
                "azureStorage.preDeployTask": {
                    "scope": "resource",
                    "type": "string",
                    "description": "The name of the task to run before deploying."
                }
            }
        }
    },
    "scripts": {
        "vscode:prepublish": "npm run webpack-prod",
        "build": "tsc",
        "compile": "tsc -watch",
        "package": "vsce package",
        "lint": "tslint --project tsconfig.json -t verbose",
        "lint-fix": "tslint --project tsconfig.json -t verbose --fix",
        "pretest": "npm run webpack-prod && gulp preTest",
        "test": "node ./out/test/runTest.js",
        "webpack": "npm run build && gulp webpack-dev",
        "webpack-prod": "npm run build && gulp webpack-prod",
        "webpack-profile": "webpack --profile --json --mode production > webpack-stats.json && echo Use http://webpack.github.io/analyse to analyze the stats",
        "all": "npm i && npm run lint && npm test"
    },
    "devDependencies": {
        "@types/fs-extra": "^8.1.0",
        "@types/keytar": "4.0.1",
        "@types/gulp": "^4.0.6",
        "@types/mocha": "^7.0.2",
        "@types/node": "^12.0.0",
        "@types/opn": "5.1.0",
        "@types/vscode": "1.40.0",
        "@types/winreg": "1.2.30",
        "copy-webpack-plugin": "^5.1.1",
        "gulp": "^4.0.0",
        "mocha": "^7.1.1",
        "mocha-junit-reporter": "^1.18.0",
        "mocha-multi-reporters": "^1.1.7",
        "ts-node": "^7.0.1",
        "tslint": "^5.7.0",
        "tslint-microsoft-contrib": "5.0.1",
        "typescript": "^3.8.3",
        "vsce": "^1.51.1",
        "vscode-azureextensiondev": "^0.4.0",
        "vscode-test": "^1.3.0",
        "webpack": "^4.42.0",
        "webpack-cli": "^3.1.2"
    },
    "dependencies": {
<<<<<<< HEAD
        "@azure-tools/azcopy-node": "1.0.0",
        "@azure/storage-blob": "^12.0.0",
        "@azure/storage-file-share": "^12.0.0",
=======
        "@azure/storage-blob": "^12.1.1",
        "@azure/storage-file-share": "^12.1.1",
>>>>>>> 7be89350
        "@types/mime": "^2.0.1",
        "azure-arm-resource": "^3.1.1-preview",
        "azure-arm-storage": "^5.1.1-preview",
        "azure-storage": "^2.10.0",
        "fs-extra": "^8.0.0",
        "glob": "^7.1.2",
        "mime": "^2.4.4",
        "ms-rest": "^2.2.2",
        "ms-rest-azure": "^2.3.1",
        "opn": "^5.3.0",
        "vscode-azureextensionui": "^0.33.0",
        "vscode-nls": "^4.1.1",
        "winreg": "^1.2.3"
    },
    "extensionDependencies": [
        "ms-vscode.azure-account"
    ]
}<|MERGE_RESOLUTION|>--- conflicted
+++ resolved
@@ -804,14 +804,9 @@
         "webpack-cli": "^3.1.2"
     },
     "dependencies": {
-<<<<<<< HEAD
         "@azure-tools/azcopy-node": "1.0.0",
-        "@azure/storage-blob": "^12.0.0",
-        "@azure/storage-file-share": "^12.0.0",
-=======
         "@azure/storage-blob": "^12.1.1",
         "@azure/storage-file-share": "^12.1.1",
->>>>>>> 7be89350
         "@types/mime": "^2.0.1",
         "azure-arm-resource": "^3.1.1-preview",
         "azure-arm-storage": "^5.1.1-preview",
