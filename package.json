--- conflicted
+++ resolved
@@ -804,12 +804,9 @@
         "webpack-cli": "^3.1.2"
     },
     "dependencies": {
-<<<<<<< HEAD
         "@azure-tools/azcopy-node": "1.0.0",
-=======
         "@azure/arm-resources": "^3.0.0",
         "@azure/arm-storage": "^15.0.0",
->>>>>>> 4836d35c
         "@azure/storage-blob": "^12.1.1",
         "@azure/storage-file-share": "^12.1.1",
         "@types/mime": "^2.0.1",
